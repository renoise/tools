--- conflicted
+++ resolved
@@ -1,156 +1,69 @@
-# Noodletrap
-<<<<<<< HEAD
-
-Noodletrap is a tool for Renoise that enables an alternative keyboard recording workflow, in which recordings - "noodlings" - are stored as phrases in the selected instrument instead of being record directly into the song. This approach lends itself well to spontaneous jamming and improvisation as you don't have to "make room" in the song first and instead, can focus on playing. 
-
-Phrases are automatically created each time you start a new recording. Along with MIDI-mappable buttons for the most important features of the GUI, this allows a standalone workflow where you can control the entire recording process from your master keyboard or other MIDI device. 
-
-## Main features
-
-* **Convenience**: record ideas without the need to "make room in the song" first
-* **Ease of use**: the entire recording workflow can be controlled via MIDI or shortcuts   
-* **Precision**: record using high resolution (adjustable LPB for each recording)
-* **Flexibility**: afterwards, recording can be anywhere in the song, in any track (phrase)
-* **Integration**: support for trigger options (hold and mono), and MIDI commands (pitchbend/cc/prg)
-* **Customizable**: almost every option in the tool can be tailored to suit your needs 
-
-
-## How to use 
-
-First, launch the tool. This is done from the Renoise Tools menu. The tool remains active only while the GUI is visible.     
-
-When launching Noodletrap the first time, it is set to "manual mode" + "first incoming note". This means that you should hit the button in the lower left corner labelled 'Start' in order to prepare for a recording. Once the button has been clicked, it will wait for the first incoming note. 
-
-Hit a key on your MIDI controller, or strike a key on your PC keyboard while the dialog is focused to begin recording. Now, you should see a "counter" appear in the lower middle section. It contains the length of the recording (lines), plus a countdown to when the recording is automatically completed.
-If you want a longer countdown (perhaps because you want long pauses in your recording?), you can customize this setting from (Record > Stop).  
-
-Once done with the recording, you can view the resulting recording by either double-clicking the button in the 'phrase bar' (the visual representation of phrases in the instrument).
-
-Instead of waiting for the recording timeout, you can also hit ESC or Return to stop the recording right away. 
-
-After a good recording session you might want to trim the resulting phrases or loop them, but otherwise they should be ready for use. Close Noodletrap by clicking the 'X' (close button) in the upper right corner or the big button labelled "Done". 
-
-## FAQ
-
-**Can this tool write phrases into the pattern?** 
-
-As this tool is dealing with recording of notes (input), it would perhaps seem obvious that you could also write them back to the pattern (output). However, another tool [PhraseMate](http://www.renoise.com/tools/phrasemate) is recommended for this purpose. 
-
-**I see notes appearing in the pattern editor as I am recording**
-
-This is Renoise, recording notes in the usual way. You have to deselect the MIDI port in the Renoise preferences, so Noodletrap can have exclusive access to it.  
-
-**Only the PC keyboard is working when I record**
-
-Have you specified a MIDI port in Noodletrap? Does the controller input notes? Check the events log and MIDI panel in Renoise   
-
-**Bugs and feedback**
-
-This tool has a dedicated topic on the renoise forum, where you can leave any feedback or report bugs.  
-
-
-## Tips and tricks
-
-**Recording long takes**
-
-In Renoise, no recording can be longer than 512 lines. Noodletrap offers two ways of overcoming this limitation: first of all, you can choose to split a recording if you exceed this length (Record > Split > When more than #lines). If you feel that splitting the recording is not attractive, consider lowering the phrase LPB (Phrase > LPB > Specify) - the latter is probably the best option, especially if you are not relying on MIDI commands (as these can only be specified/recorded per-line) 
-
-**Quick access/navigation** 
-
-While the Noodletrap dialog is focused, you can navigate the phrase mappings using the keyboard shortcuts, or double-click the buttons in the phrase bar to set focus to the phrase/editor   
-
-**Phrase presets**
-
-Don't forget that Renoise allows you to save any phrase in your user library. If you recorded a particularly good one, perhaps it could be useful in other projects as well? Click the dropdown menu in the upper right corner of the phrase editor to make it available at any time. 
-
-## Limitations
-API wishlist: key_off_handler
-Bug? Sometimes, passing value from keyhandler does not sound a note 
-
-
-## MIDI mappings / GUI 
-
-* `Start/Stop` - when not recording, prepare for a new recording. When recording, stop the current recording.
-* `Split` - when recording, hit this button to split the recording (continue recording in a new phrase)
-* `Cancel/Done` - when recording, cancel and return to initial state. When not recording, closes dialog. 
-    
-=======
-
-Noodletrap is a tool for Renoise that enables an alternative recording workflow, in which recordings - "noodlings" - are stored as phrases in the instrument itself.
-
-## Main features
-
-* Record into phrases at any LPB (lines-per-beat) value
-* Many recording options, ability to split recordings into "takes"
-* Flexible: trap noodlings even when playback is paused
->>>>>>> 46f22fb3
-
-## Keyboard shortcuts 
-
-*Note that these shortcuts are only relevant when the Noodletrap dialog is focused*
- 
-* `[Left/Right arrow keys]` Push the arrow keys to select the current phrase 
-* `[Delete]` Remove the current phrase from the instrument 
-* `[Enter]` When not recording: prepare for input ("record-arm"). While recording: finalize recording  ("stop") 
-* `[Esc]` While recording: cancel recording, else toggle edit mode 
-* `[Tab]` Will take you back and forth between the phrase editor and your "current working space" 
-(it will try to memorize whatever middle frame you have currently selected, and restore that)
-
-## Changelog
-
-<<<<<<< HEAD
-v0.98 - 10 May 2016
-
-	FIXED Unresponsible MIDI input on startup (apparently not fixed in 0.97)
-	FEATURE Recording of MIDI commands (pitchbend, pressure, control/program change) 
-	CORE Using xLib where possible
-
-v0.97 - 05 May 2016
-=======
-### v0.97 - 05 May 2016
->>>>>>> 46f22fb3
-
-	FIXED Missing MIDI input ports on startup 
-	FEATURE MIDI Device hot-plugging 
-
-### v0.96 - 28 October 2015
-
-	Small bugfix for 0.95
-
-### v0.95 - 28 October 2015
-
-	Preliminary support for API5 (Renoise 3.1)
-
-### v0.94 - 09 July 2015
-
-	FIXME No longer output doubled note-off
-	FIXME Better use of empty note-columns (more compact recordings)
-	FEATURE Quantize note input
-	FEATURE Preserve note length (when quantizing)
-	FEATURE Respect monophonic setting in instrument (single-column takes)
-	CODE Refactored events into NTrapEvent class
-
-### v0.93 - 24 June 2015
-
-	FIXME: now displays selected MIDI port correctly on startup. 
-	FIXME: Do not initialize tool dialog when launching. Also, “sleep” while hidden
-	FIXME: Record “start” option : first note should always be a note-on 
-	FIXME: could throw error on certain combinations of MIDI key transpose and renoise transpose (very low notes) 
-	TWEAK: when record-armed, but not recording, “stop button” will cancel the take 
-	TWEAK: double-clicking phrase buttons should now always toggle phrase editor. Previously, it was a bit fiddly and sometimes requires three clicks. 
-	TWEAK: Made “Phrase LPB = Song” the default option when creating new phrases
-
-### v0.91
-	
-	MIDI Assignable record buttons
-	When using timed recording mode "stop after note --> beats" + "start at first incoming note", automatically prepare for new recording after having finished one. 
-	FIXME When basing the recording’s length of an existing phrase, the result would become one line longer
-	FIXME When another instrument is loaded on top of (replacing) the working instrument, selecting a phrase could throw an error
-
-### v0.9 
-
-	Fixing various bugs
-
-### v0.5 
-
-	Initial relese
+# Noodletrap++Noodletrap is a tool for Renoise that enables an alternative recording workflow, in which recordings - "noodlings" - are stored as phrases in the instrument itself.++## Main features++* Record into phrases at any LPB (lines-per-beat) value+* Many recording options, ability to split recordings into "takes"+* Flexible: trap noodlings even when playback is paused
+
+## Keyboard shortcuts 
+
+*Note that these shortcuts are only relevant when the dialog is focused*
+ 
+* `[Left/Right arrow keys]` Push the arrow keys to select the current phrase 
+* `[Delete]` Remove the current phrase from the instrument 
+* `[Enter]` When not recording: prepare for input ("record-arm"). While recording: finalize recording  ("stop") 
+* `[Esc]` While recording: cancel recording, else toggle edit mode 
+* `[Tab]` Will take you back and forth between the phrase editor and your "current working space" 
+(it will try to memorize whatever middle frame you have currently selected, and restore that)
+
+## Changelog
+
+v0.97 - 05 May 2016
+
+	FIXED Missing MIDI input ports on startup 
+	FEATURE MIDI Device hot-plugging 
+
+v0.96 - 28 October 2015
+
+	Small bugfix for 0.95
+
+v0.95 - 28 October 2015
+
+	Preliminary support for API5 (Renoise 3.1)
+
+v0.94 - 09 July 2015
+
+	FIXME No longer output doubled note-off
+	FIXME Better use of empty note-columns (more compact recordings)
+	FEATURE Quantize note input
+	FEATURE Preserve note length (when quantizing)
+	FEATURE Respect monophonic setting in instrument (single-column takes)
+	CODE Refactored events into NTrapEvent class
+
+v0.93 - 24 June 2015
+
+	FIXME: now displays selected MIDI port correctly on startup. 
+	FIXME: Do not initialize tool dialog when launching. Also, “sleep” while hidden
+	FIXME: Record “start” option : first note should always be a note-on 
+	FIXME: could throw error on certain combinations of MIDI key transpose and renoise transpose (very low notes) 
+	TWEAK: when record-armed, but not recording, “stop button” will cancel the take 
+	TWEAK: double-clicking phrase buttons should now always toggle phrase editor. Previously, it was a bit fiddly and sometimes requires three clicks. 
+	TWEAK: Made “Phrase LPB = Song” the default option when creating new phrases
+
+v0.91
+	
+	MIDI Assignable record buttons
+	When using timed recording mode "stop after note --> beats" + "start at first incoming note", automatically prepare for new recording after having finished one. 
+	FIXME When basing the recording’s length of an existing phrase, the result would become one line longer
+	FIXME When another instrument is loaded on top of (replacing) the working instrument, selecting a phrase could throw an error
+
+v0.9 
+
+	Fixing various bugs
+
+v0.5 
+
+	Initial relese